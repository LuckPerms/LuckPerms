--- conflicted
+++ resolved
@@ -51,23 +51,16 @@
 import me.lucko.luckperms.common.primarygroup.StoredHolder;
 import me.lucko.luckperms.common.storage.SplitStorageType;
 import me.lucko.luckperms.common.storage.StorageCredentials;
-import me.lucko.luckperms.common.storage.dao.cassandra.CassandraConfig;
 import me.lucko.luckperms.common.utils.ImmutableCollectors;
 
 import java.lang.reflect.Field;
 import java.lang.reflect.Modifier;
-<<<<<<< HEAD
-import java.net.InetSocketAddress;
-import java.util.*;
-=======
 import java.util.ArrayList;
 import java.util.EnumMap;
 import java.util.LinkedHashMap;
 import java.util.List;
 import java.util.Map;
->>>>>>> e1e7bc8e
 import java.util.function.Function;
-import java.util.stream.Collectors;
 
 /**
  * All of the {@link ConfigKey}s used by LuckPerms.
@@ -398,19 +391,6 @@
         );
     }));
 
-    public static final ConfigKey<CassandraConfig> CASSANDRA_CONFIG = EnduringKey.wrap(AbstractKey.of(c -> {
-        List<String> socketAddresses = c.getList("cassandra.addresses", Collections.emptyList());
-        Set<InetSocketAddress> inetSocketAddresses = socketAddresses.stream()
-                .map(s -> s.split(":"))
-                .map(s -> new InetSocketAddress(s[0], Integer.valueOf(s[1])))
-                .collect(Collectors.toSet());
-        boolean ssl = c.getBoolean("cassandra.ssl", false);
-        String keyspace = c.getString("cassandra.keyspace", "luckperms");
-        String username = c.getString("cassandra.username", null);
-        String password = c.getString("cassandra.password", null);
-        return new CassandraConfig(inetSocketAddresses, ssl, keyspace, username, password);
-    }));
-
     /**
      * The prefix for any SQL tables
      */
@@ -420,11 +400,6 @@
      * The prefix for any MongoDB collections
      */
     public static final ConfigKey<String> MONGODB_COLLECTION_PREFIX = EnduringKey.wrap(StringKey.of("data.mongodb_collection_prefix", ""));
-
-    /**
-     * The prefix for any Cassandra tables
-     */
-    public static final ConfigKey<String> CASSANDRA_TABLE_PREFIX = EnduringKey.wrap(StringKey.of("data.cassandra_table_prefix", ""));
 
     /**
      * The name of the storage method being used
