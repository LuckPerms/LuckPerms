--- conflicted
+++ resolved
@@ -52,13 +52,8 @@
 public class ImportCommand extends SingleCommand {
     private final AtomicBoolean running = new AtomicBoolean(false);
 
-<<<<<<< HEAD
-    public ImportCommand(LocaleManager locale) {
-        super(CommandSpec.IMPORT.localize(locale), "Import", CommandPermission.IMPORT, Predicates.notInRange(1, 3));
-=======
     public ImportCommand() {
-        super(CommandSpec.IMPORT, "Import", CommandPermission.IMPORT, Predicates.notInRange(1, 2));
->>>>>>> 4811129a
+        super(CommandSpec.IMPORT, "Import", CommandPermission.IMPORT, Predicates.notInRange(1, 3));
     }
 
     @Override
