/*
 * This file is part of LuckPerms, licensed under the MIT License.
 *
 *  Copyright (c) lucko (Luck) <luck@lucko.me>
 *  Copyright (c) contributors
 *
 *  Permission is hereby granted, free of charge, to any person obtaining a copy
 *  of this software and associated documentation files (the "Software"), to deal
 *  in the Software without restriction, including without limitation the rights
 *  to use, copy, modify, merge, publish, distribute, sublicense, and/or sell
 *  copies of the Software, and to permit persons to whom the Software is
 *  furnished to do so, subject to the following conditions:
 *
 *  The above copyright notice and this permission notice shall be included in all
 *  copies or substantial portions of the Software.
 *
 *  THE SOFTWARE IS PROVIDED "AS IS", WITHOUT WARRANTY OF ANY KIND, EXPRESS OR
 *  IMPLIED, INCLUDING BUT NOT LIMITED TO THE WARRANTIES OF MERCHANTABILITY,
 *  FITNESS FOR A PARTICULAR PURPOSE AND NONINFRINGEMENT. IN NO EVENT SHALL THE
 *  AUTHORS OR COPYRIGHT HOLDERS BE LIABLE FOR ANY CLAIM, DAMAGES OR OTHER
 *  LIABILITY, WHETHER IN AN ACTION OF CONTRACT, TORT OR OTHERWISE, ARISING FROM,
 *  OUT OF OR IN CONNECTION WITH THE SOFTWARE OR THE USE OR OTHER DEALINGS IN THE
 *  SOFTWARE.
 */

package me.lucko.luckperms.common.commands.user;

import me.lucko.luckperms.common.cacheddata.type.MetaCache;
import me.lucko.luckperms.common.command.CommandResult;
import me.lucko.luckperms.common.command.abstraction.ChildCommand;
import me.lucko.luckperms.common.command.access.ArgumentPermissions;
import me.lucko.luckperms.common.command.access.CommandPermission;
import me.lucko.luckperms.common.command.spec.CommandSpec;
import me.lucko.luckperms.common.command.utils.ArgumentList;
import me.lucko.luckperms.common.locale.Message;
import me.lucko.luckperms.common.model.User;
import me.lucko.luckperms.common.plugin.LuckPermsPlugin;
import me.lucko.luckperms.common.sender.Sender;
import me.lucko.luckperms.common.util.Predicates;
import me.lucko.luckperms.common.verbose.event.MetaCheckEvent;

import net.luckperms.api.context.ContextSet;
import net.luckperms.api.node.Node;
import net.luckperms.api.node.types.InheritanceNode;
import net.luckperms.api.query.QueryOptions;

import java.util.List;
import java.util.Map;
import java.util.stream.Collectors;

public class UserInfo extends ChildCommand<User> {
    public UserInfo() {
        super(CommandSpec.USER_INFO, "info", CommandPermission.USER_INFO, Predicates.alwaysFalse());
    }

    @Override
    public CommandResult execute(LuckPermsPlugin plugin, Sender sender, User target, ArgumentList args, String label) {
        if (ArgumentPermissions.checkViewPerms(plugin, sender, getPermission().get(), target)) {
            Message.COMMAND_NO_PERMISSION.send(sender);
            return CommandResult.NO_PERMISSION;
        }

<<<<<<< HEAD
        String authType = (plugin.getFloodgateManager().isPresent() && plugin.getFloodgateManager().get().isFloodgatePlayer(target.getUniqueId()))
                ? "&aFloodgate" : target.getUniqueId().version() == 4 ? "&2mojang" : "&8offline";

        Message status = plugin.getBootstrap().isPlayerOnline(target.getUniqueId()) ? Message.PLAYER_ONLINE : Message.PLAYER_OFFLINE;
        Message.USER_INFO_GENERAL.send(sender,
                target.getUsername().orElse("Unknown"),
                target.getUniqueId(),
                authType,
                status.asString(plugin.getLocaleManager())
=======
        Message.USER_INFO_GENERAL.send(sender,
                target.getUsername().orElse("Unknown"),
                target.getUniqueId().toString(),
                target.getUniqueId().version() == 4,
                plugin.getBootstrap().isPlayerOnline(target.getUniqueId())
>>>>>>> d1b53f65
        );

        List<InheritanceNode> parents = target.normalData().inheritanceAsSortedSet().stream()
                .filter(Node::getValue)
                .filter(n -> !n.hasExpiry())
                .collect(Collectors.toList());

        List<InheritanceNode> tempParents = target.normalData().inheritanceAsSortedSet().stream()
                .filter(Node::getValue)
                .filter(Node::hasExpiry)
                .collect(Collectors.toList());

        if (!parents.isEmpty()) {
            Message.INFO_PARENT_HEADER.send(sender);
            for (InheritanceNode node : parents) {
                Message.INFO_PARENT_NODE_ENTRY.send(sender, node);
            }
        }

        if (!tempParents.isEmpty()) {
            Message.INFO_TEMP_PARENT_HEADER.send(sender);
            for (InheritanceNode node : tempParents) {
                Message.INFO_PARENT_TEMPORARY_NODE_ENTRY.send(sender, node);
            }
        }

        QueryOptions queryOptions = plugin.getQueryOptionsForUser(target).orElse(null);
        boolean active = true;

        if (queryOptions == null) {
            active = false;
            queryOptions = plugin.getContextManager().getStaticQueryOptions();
        }

        ContextSet contextSet = queryOptions.context();
        MetaCache data = target.getCachedData().getMetaData(queryOptions);
        String prefix = data.getPrefix(MetaCheckEvent.Origin.INTERNAL);
        String suffix = data.getSuffix(MetaCheckEvent.Origin.INTERNAL);
        String primaryGroup = data.getPrimaryGroup(MetaCheckEvent.Origin.INTERNAL);
        Map<String, List<String>> meta = data.getMeta(MetaCheckEvent.Origin.INTERNAL);

        Message.USER_INFO_CONTEXTUAL_DATA.send(sender, active, contextSet, prefix, suffix, primaryGroup, meta);
        return CommandResult.SUCCESS;
    }
}<|MERGE_RESOLUTION|>--- conflicted
+++ resolved
@@ -60,23 +60,12 @@
             return CommandResult.NO_PERMISSION;
         }
 
-<<<<<<< HEAD
-        String authType = (plugin.getFloodgateManager().isPresent() && plugin.getFloodgateManager().get().isFloodgatePlayer(target.getUniqueId()))
-                ? "&aFloodgate" : target.getUniqueId().version() == 4 ? "&2mojang" : "&8offline";
-
-        Message status = plugin.getBootstrap().isPlayerOnline(target.getUniqueId()) ? Message.PLAYER_ONLINE : Message.PLAYER_OFFLINE;
-        Message.USER_INFO_GENERAL.send(sender,
-                target.getUsername().orElse("Unknown"),
-                target.getUniqueId(),
-                authType,
-                status.asString(plugin.getLocaleManager())
-=======
         Message.USER_INFO_GENERAL.send(sender,
                 target.getUsername().orElse("Unknown"),
                 target.getUniqueId().toString(),
                 target.getUniqueId().version() == 4,
+                plugin.getFloodgateManager().isPresent() && plugin.getFloodgateManager().get().isFloodgatePlayer(target.getUniqueId()),
                 plugin.getBootstrap().isPlayerOnline(target.getUniqueId())
->>>>>>> d1b53f65
         );
 
         List<InheritanceNode> parents = target.normalData().inheritanceAsSortedSet().stream()
