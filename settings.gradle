--- conflicted
+++ resolved
@@ -31,12 +31,9 @@
         'sponge:sponge-service',
         'sponge:sponge-service-api8',
         'velocity',
-<<<<<<< HEAD
+        'standalone',
+        'standalone:loader',
+        'standalone:app',
         'minestom',
         'minestom:loader'
-=======
-        'standalone',
-        'standalone:loader',
-        'standalone:app'
->>>>>>> 5ff9a12a
 )