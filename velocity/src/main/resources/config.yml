####################################################################################################
# +----------------------------------------------------------------------------------------------+ #
# |                                   __         __   ___  __         __                         | #
# |                        |    |  | /  ` |__/  |__) |__  |__)  |\/| /__`                        | #
# |                        |___ \__/ \__, |  \  |    |___ |  \  |  | .__/                        | #
# |                                                                                              | #
# |                                     https://luckperms.net                                    | #
# |                                                                                              | #
# |  SOURCE CODE: https://github.com/lucko/LuckPerms                                             | #
# |  WIKI:        https://github.com/lucko/LuckPerms/wiki                                        | #
# |  BUG REPORTS: https://github.com/lucko/LuckPerms/issues                                      | #
# |                                                                                              | #
# |  Each option in this file is documented and explained here:                                  | #
# |   ==>  https://github.com/lucko/LuckPerms/wiki/Configuration                                 | #
# |                                                                                              | #
# |  New options are not added to this file automatically. Default values are used if an         | #
# |  option cannot be found. The latest config versions can be obtained at the link above.       | #
# +----------------------------------------------------------------------------------------------+ #
####################################################################################################

# +----------------------------------------------------------------------------------------------+ #
# |                                                                                              | #
# |                                      ESSENTIAL SETTINGS                                      | #
# |                                                                                              | #
# |                   Important settings that control how LuckPerms functions.                   | #
# |                                                                                              | #
# +----------------------------------------------------------------------------------------------+ #

# The name of the server, used for server specific permissions.
#
# - When set to "global" this setting is effectively ignored.
# - In all other cases, the value here is added to all players in a "server" context.
# - See: https://github.com/lucko/LuckPerms/wiki/Context
server: proxy




# +----------------------------------------------------------------------------------------------+ #
# |                                                                                              | #
# |                                       STORAGE SETTINGS                                       | #
# |                                                                                              | #
# |                Controls which storage method LuckPerms will use to store data.               | #
# |                                                                                              | #
# +----------------------------------------------------------------------------------------------+ #

# How the plugin should store data
#
# - The various options are explained in more detail on the wiki:
#   https://github.com/lucko/LuckPerms/wiki/Choosing-a-Storage-type
#
# - Possible options:
#
#   |  Remote databases - require connection information to be configured below
#   |=> MySQL
#   |=> MariaDB (preferred over MySQL)
#   |=> PostgreSQL
#   |=> MongoDB
#
#   |  Flatfile/local database - don't require any extra configuration
#   |=> H2 (preferred over SQLite)
#   |=> SQLite
#
#   |  Readable & editable text files - don't require any extra configuration
#   |=> YAML (.yml files)
#   |=> JSON (.json files)
#   |=> HOCON (.conf files)
#   |=> TOML (.toml files)
#   |
#   | By default, user, group and track data is separated into different files. Data can be combined
#   | and all stored in the same file by switching to a combined storage variant.
#   | Just add '-combined' to the end of the storage-method, e.g. 'yaml-combined'
#
# - A H2 database is the default option.
# - If you want to edit data manually in "traditional" storage files, we suggest using YAML.
storage-method: h2

# The following block defines the settings for remote database storage methods.
#
# - You don't need to touch any of the settings here if you're using a local storage method!
# - The connection detail options are shared between all remote storage types.
data:

  # Define the address and port for the database.
  # - The standard DB engine port is used by default
  #   (MySQL: 3306, PostgreSQL: 5432, MongoDB: 27017)
  # - Specify as "host:port" if differs
  address: localhost

  # The name of the database to store LuckPerms data in.
  # - This must be created already. Don't worry about this setting if you're using MongoDB.
  database: minecraft

  # Credentials for the database.
  username: root
  password: ''

  # These settings apply to the MySQL connection pool.
  # - The default values will be suitable for the majority of users.
  # - Do not change these settings unless you know what you're doing!
  pool-settings:

    # Sets the maximum size of the MySQL connection pool.
    # - Basically this value will determine the maximum number of actual
    #   connections to the database backend.
    # - More information about determining the size of connection pools can be found here:
    #   https://github.com/brettwooldridge/HikariCP/wiki/About-Pool-Sizing
    maximum-pool-size: 10

    # Sets the minimum number of idle connections that the pool will try to maintain.
    # - For maximum performance and responsiveness to spike demands, it is recommended to not set
    #   this value and instead allow the pool to act as a fixed size connection pool.
    #   (set this value to the same as 'maximum-pool-size')
    minimum-idle: 10

    # This setting controls the maximum lifetime of a connection in the pool in milliseconds.
    # - The value should be at least 30 seconds less than any database or infrastructure imposed
    #   connection time limit.
    maximum-lifetime: 1800000 # 30 minutes

    # This setting controls the maximum number of milliseconds that the plugin will wait for a
    # connection from the pool, before timing out.
    connection-timeout: 5000 # 5 seconds

    # This setting allows you to define extra properties for connections.
    properties:
      useUnicode: true
      characterEncoding: utf8

  # The prefix for all LuckPerms SQL tables.
  # - Change this is you want to use different tables for different servers.
  table_prefix: 'luckperms_'

  # The prefix to use for all LuckPerms collections. Change this if you want to use different
  # collections for different servers. The default is no prefix.
  mongodb_collection_prefix: ''

  # MongoDB ClientConnectionURI for use with replica sets and custom connection options
  # - See https://docs.mongodb.com/manual/reference/connection-string/
  mongodb_connection_URI: ''

# Define settings for a "split" storage setup.
#
# - This allows you to define a storage method for each type of data.
# - The connection options above still have to be correct for each type here.
split-storage:
  # Don't touch this if you don't want to use split storage!
  enabled: false
  methods:
    # These options don't need to be modified if split storage isn't enabled.
    user: h2
    group: h2
    track: h2
    uuid: h2
    log: h2




# +----------------------------------------------------------------------------------------------+ #
# |                                                                                              | #
# |                            UPDATE PROPAGATION & MESSAGING SERVICE                            | #
# |                                                                                              | #
# |    Controls the ways in which LuckPerms will sync data & notify other servers of changes.    | #
# |     These options are documented on greater detail on the wiki under "Instant Updates".      | #
# |                                                                                              | #
# +----------------------------------------------------------------------------------------------+ #

# This option controls how frequently LuckPerms will perform a sync task.
#
# - A sync task will refresh all data from the storage, and ensure that the most up-to-date data is
#   being used by the plugin.
# - This is disabled by default, as most users will not need it. However, if you're using a remote
#   storage type without a messaging service setup, you may wish to set this to something like 3.
# - Set to -1 to disable the task completely.
sync-minutes: -1

# If the file watcher should be enabled.
#
# - When using a file-based storage type, LuckPerms can monitor the data files for changes, and
#   automatically update when changes are detected.
# - If you don't want this feature to be active, set this option to false.
watch-files: true

# Define which messaging service should be used by the plugin.
#
# - If enabled and configured, LuckPerms will use the messaging service to inform other connected
#   servers of changes.
# - Use the command "/lp networksync" to manually push changes.
# - Data is NOT stored using this service. It is only used as a messaging platform.
#
# - If you decide to enable this feature, you should set "sync-minutes" to -1, as there is no need
#   for LuckPerms to poll the database for changes.
#
# - Possible options:
#   => sql           Uses the SQL database to form a queue system for communication. Will only work
#                    when 'storage-method' is set to MySQL or MariaDB. This is chosen by default if
#                    the option is set to 'none' and SQL storage is in use. Set to 'notsql' to
#                    disable this.
#   => pluginmsg     Uses the plugin messaging channels to communicate with the proxy.
#                    LuckPerms must be installed on your proxy & all connected servers backend
#                    servers. Won't work if you have more than one Velocity proxy.
#   => redis         Uses Redis pub-sub to push changes. Your server connection info must be
#                    configured below.
<<<<<<< HEAD
#   => none          Disables the service.
#                    Exception is when you're using a SQL storage. In this case will this option default
#                    to 'sql'. Use 'notsql' to disable this completely.
#   => notsql        Disable the default 'sql' messaging-service. This is only useful if you're using
#                    a SQL storage and don't want to have a messaging-service set.
messaging-service: none
=======
#   => auto          Attempts to automatically setup a messaging service using redis or sql.
messaging-service: auto
>>>>>>> 6df64a29

# If LuckPerms should automatically push updates after a change has been made with a command.
auto-push-updates: true

# If LuckPerms should push logging entries to connected servers via the messaging service.
push-log-entries: true

# If LuckPerms should broadcast received logging entries to players on this platform.
#
# - If you have LuckPerms installed on your backend servers as well as a Velocity proxy, you
#   should set this option to false on either your backends or your proxies, to avoid players being
#   messaged twice about log entries.
broadcast-received-log-entries: false

# Settings for Redis.
# Port 6379 is used by default; set address to "host:port" if differs
redis:
  enabled: false
  address: localhost
  password: ''




# +----------------------------------------------------------------------------------------------+ #
# |                                                                                              | #
# |                                    CUSTOMIZATION SETTINGS                                    | #
# |                                                                                              | #
# |              Settings that allow admins to customize the way LuckPerms operates.             | #
# |                                                                                              | #
# +----------------------------------------------------------------------------------------------+ #

# If LuckPerms should ensure all players have permission data when they connect to the server.
#
# - When set to true, LuckPerms will cancel login attempts if it is unable to load permissions data
#   for a user, or if the storage provider is unavailable.
# - When set to false, LuckPerms will allow a player to connect regardless of whether their
#   permissions data could be loaded.
# - This option does not exist on other platforms, and effectively defaults to true - however,
#   the option is provided on Velocity, as it is less likely to be so dependant on permissions.
cancel-failed-logins: false

# Controls how temporary permissions/parents/meta should be accumulated.
#
# - The default behaviour is "deny".
# - This behaviour can also be specified when the command is executed. See the command usage
#   documentation for more info.
#
# - Possible options:
#   => accumulate   durations will be added to the existing expiry time
#   => replace      durations will be replaced if the new duration is later than the current
#                   expiration
#   => deny         the command will just fail if you try to add another node with the same expiry
temporary-add-behaviour: deny

# Controls how LuckPerms will determine a users "primary" group.
#
# - The meaning and influence of "primary groups" are explained in detail on the wiki.
# - The preferred approach is to let LuckPerms automatically determine a users primary group
#   based on the relative weight of their parent groups.
#
# - Possible options:
#   => stored                  use the value stored against the users record in the file/database
#   => parents-by-weight       just use the users most highly weighted parent
#   => all-parents-by-weight   same as above, but calculates based upon all parents inherited from
#                              both directly and indirectly
primary-group-calculation: parents-by-weight

# If the plugin should check for "extra" permissions with users run LP commands.
#
# - These extra permissions allow finer control over what users can do with each command, and who
#   they have access to edit.
# - The nature of the checks are documented on the wiki under "Argument based command permissions".
# - Argument based permissions are *not* static, unlike the 'base' permissions, and will depend upon
#   the arguments given within the command.
argument-based-command-permissions: false

# If the plugin should check whether senders are a member of a given group before they're able to
# edit the groups data or add/remove other users to/from it.
# Note: these limitations do not apply to the web editor!
require-sender-group-membership-to-modify: false

# If the plugin should send log notifications to users whenever permissions are modified.
#
# - Notifications are only sent to those with the appropriate permission to receive them
# - They can also be temporarily enabled/disabled on a per-user basis using
#   '/lp log notify <on|off>'
log-notify: true

# Defines the options for prefix and suffix stacking.
#
# - The feature allows you to display multiple prefixes or suffixes alongside a players username in
#   chat.
# - It is explained and documented in more detail on the wiki under "Prefix & Suffix Stacking".
#
# - The options are divided into separate sections for prefixes and suffixes.
# - The 'duplicates' setting refers to how duplicate elements are handled. Can be 'retain-all',
#   'first-only' or 'last-only'.
# - The value of 'start-spacer' is included at the start of the resultant prefix/suffix.
# - The value of 'end-spacer' is included at the end of the resultant prefix/suffix.
# - The value of 'middle-spacer' is included between each element in the resultant prefix/suffix.
#
# - Possible format options:
#   => highest                        Selects the value with the highest weight, from all values
#                                     held by or inherited by the player.
#
#   => lowest                         Same as above, except takes the one with the lowest weight.
#
#   => highest_own                    Selects the value with the highest weight, but will not
#                                     accept any inherited values.
#
#   => lowest_own                     Same as above, except takes the value with the lowest weight.
#
#   => highest_inherited              Selects the value with the highest weight, but will only
#                                     accept inherited values.
#
#   => lowest_inherited               Same as above, except takes the value with the lowest weight.
#
#   => highest_on_track_<track>       Selects the value with the highest weight, but only if the
#                                     value was inherited from a group on the given track.
#
#   => lowest_on_track_<track>        Same as above, except takes the value with the lowest weight.
#
#   => highest_not_on_track_<track>   Selects the value with the highest weight, but only if the
#                                     value was inherited from a group not on the given track.
#
#   => lowest_not_on_track_<track>    Same as above, except takes the value with the lowest weight.
meta-formatting:
  prefix:
    format:
      - "highest"
    duplicates: first-only
    start-spacer: ""
    middle-spacer: " "
    end-spacer: ""
  suffix:
    format:
      - "highest"
    duplicates: first-only
    start-spacer: ""
    middle-spacer: " "
    end-spacer: ""




# +----------------------------------------------------------------------------------------------+ #
# |                                                                                              | #
# |                            PERMISSION CALCULATION AND INHERITANCE                            | #
# |                                                                                              | #
# |    Modify the way permission checks, meta lookups and inheritance resolutions are handled.   | #
# |                                                                                              | #
# +----------------------------------------------------------------------------------------------+ #

# The algorithm LuckPerms should use when traversing the "inheritance tree".
#
# - Possible options:
#   => breadth-first            See: https://en.wikipedia.org/wiki/Breadth-first_search
#   => depth-first-pre-order    See: https://en.wikipedia.org/wiki/Depth-first_search
#   => depth-first-post-order   See: https://en.wikipedia.org/wiki/Depth-first_search
inheritance-traversal-algorithm: depth-first-pre-order

# If a final sort according to "inheritance rules" should be performed after the traversal algorithm
# has resolved the inheritance tree.
#
# "Inheritance rules" refers to things such as group weightings, primary group status, and the
# natural contextual ordering of the group nodes.
#
# Setting this to 'true' will allow for the inheritance rules to take priority over the structure of
# the inheritance tree.
#
# Effectively when this setting is 'true': the tree is flattened, and rules applied afterwards,
# and when this setting is 'false':, the rules are just applied during each step of the traversal.
post-traversal-inheritance-sort: false

# +----------------------------------------------------------------------------------------------+ #
# | Permission resolution settings                                                               | #
# +----------------------------------------------------------------------------------------------+ #

# If users on this server should have their global permissions applied.
# When set to false, only server specific permissions will apply for users on this server
include-global: true

# If users on this server should have their global world permissions applied.
# When set to false, only world specific permissions will apply for users on this server
include-global-world: true

# If users on this server should have global (non-server specific) groups applied
apply-global-groups: true

# If users on this server should have global (non-world specific) groups applied
apply-global-world-groups: true

# +----------------------------------------------------------------------------------------------+ #
# | Inheritance settings                                                                         | #
# +----------------------------------------------------------------------------------------------+ #

# If the plugin should apply wildcard permissions.
#
# - If set to true, LuckPerms will detect wildcard permissions, and resolve & apply all registered
#   permissions matching the wildcard.
apply-wildcards: true

# If the plugin should parse regex permissions.
#
# - If set to true, LuckPerms will detect regex permissions, marked with "r=" at the start of the
#   node, and resolve & apply all registered permissions matching the regex.
apply-regex: true

# If the plugin should complete and apply shorthand permissions.
#
# - If set to true, LuckPerms will detect and expand shorthand node patterns.
apply-shorthand: true

# +----------------------------------------------------------------------------------------------+ #
# | Extra settings                                                                               | #
# +----------------------------------------------------------------------------------------------+ #

# Allows you to set "aliases" for the worlds sent forward for context calculation.
#
# - These aliases are provided in addition to the real world name. Applied recursively.
# - Remove the comment characters for the default aliases to apply.
world-rewrite:
#  world_nether: world
#  world_the_end: world

# Define special group weights for this server.
#
# - Group weights can also be applied directly to group data, using the setweight command.
# - This section allows weights to be set on a per-server basis.
group-weight:
#  admin: 10




# +----------------------------------------------------------------------------------------------+ #
# |                                                                                              | #
# |                                      FINE TUNING OPTIONS                                     | #
# |                                                                                              | #
# |     A number of more niche settings for tweaking and changing behaviour. The section also    | #
# | contains toggles for some more specialised features. It is only necessary to make changes to | #
# |                  these options if you want to fine-tune LuckPerms behaviour.                 | #
# |                                                                                              | #
# +----------------------------------------------------------------------------------------------+ #

# +----------------------------------------------------------------------------------------------+ #
# | Miscellaneous (and rarely used) settings                                                     | #
# +----------------------------------------------------------------------------------------------+ #

# If LuckPerms should produce extra logging output when it handles logins.
#
# - Useful if you're having issues with UUID forwarding or data not being loaded.
debug-logins: false

# If LuckPerms should allow usernames with non alphanumeric characters.
#
# - Note that due to the design of the storage implementation, usernames must still be 16 characters
#   or less.
allow-invalid-usernames: false

# If LuckPerms should allow a users primary group to be removed with the 'parent remove' command.
#
# - When this happens, the plugin will set their primary group back to default.
prevent-primary-group-removal: false<|MERGE_RESOLUTION|>--- conflicted
+++ resolved
@@ -202,17 +202,8 @@
 #                    servers. Won't work if you have more than one Velocity proxy.
 #   => redis         Uses Redis pub-sub to push changes. Your server connection info must be
 #                    configured below.
-<<<<<<< HEAD
-#   => none          Disables the service.
-#                    Exception is when you're using a SQL storage. In this case will this option default
-#                    to 'sql'. Use 'notsql' to disable this completely.
-#   => notsql        Disable the default 'sql' messaging-service. This is only useful if you're using
-#                    a SQL storage and don't want to have a messaging-service set.
-messaging-service: none
-=======
 #   => auto          Attempts to automatically setup a messaging service using redis or sql.
 messaging-service: auto
->>>>>>> 6df64a29
 
 # If LuckPerms should automatically push updates after a change has been made with a command.
 auto-push-updates: true
